import redis from '../config/redis';
import { Middleware, Context, Next } from 'koa';
import { validateRateLimitRules, RateLimitRule } from '../utils/rateLimitHelpers';

<<<<<<< HEAD
function buildRedisKey(ruleIdx: number, clientKey: string): string {
    return `swl:${ruleIdx}:${clientKey}`;
}
=======
/**
 * Represents a rate-limiting rule. 
 * 
 * @property points - The maximum number of requests allowed within the specified duration.
 * @property duration - The time window for the rate limit, in seconds.
 */
interface RateLimitRule {
    /** The maximum number of requests allowed within the duration. */
    points: number;
>>>>>>> 7d097c22

function buildRateLimitHeaders(
    limit: number,
    remaining: number,
    resetSec: number
): Record<string, string> {
    const resetTimestamp = Date.now() + resetSec * 1000;
    return {
        'X-RateLimit-Limit': limit.toString(),
        'X-RateLimit-Remaining': Math.max(remaining, 0).toString(),
        'X-RateLimit-Reset': resetTimestamp.toString(),
        'Retry-After': resetSec.toString(),
    };
}

const rateLimiter = (rules: RateLimitRule[]): Middleware => {
    validateRateLimitRules(rules);

    return async (ctx: Context, next: Next): Promise<void> => {
        const now = Date.now();
        const clientKey = `${ctx.ip}:${ctx.params?.applicationId ?? 'unknown'}`;
        let blocked = false;
        let strictestRuleIdx = 0;
        let strictestRemaining = Number.POSITIVE_INFINITY;
        let strictestReset = 0;

        for (let i = 0; i < rules.length; i++) {
            const rule = rules[i];
            const windowStart = now - rule.duration * 1000;
            const redisKey = buildRedisKey(i, clientKey);

            await redis.zremrangebyscore(redisKey, 0, windowStart);

            const count = await redis.zcard(redisKey);

            if (count >= rule.points) {
                blocked = true;

                const oldest = await redis.zrange(redisKey, 0, 0, 'WITHSCORES');
                if (Array.isArray(oldest) && oldest.length === 2) {
                    const oldestTs = Number(oldest[1]);
                    const reset = Math.ceil((oldestTs + rule.duration * 1000 - now) / 1000);
                    if (reset > strictestReset) {
                        strictestReset = reset;
                        strictestRuleIdx = i;
                    }
                }
                strictestRemaining = 0;
            } else {
                await redis.zadd(redisKey, now, `${now}:${Math.random()}`);
                await redis.expire(redisKey, rule.duration + 1);
                if (rule.points - count - 1 < strictestRemaining) {
                    strictestRemaining = rule.points - count - 1;
                    strictestRuleIdx = i;
                    strictestReset = rule.duration;
                }
            }
        }

        const headers = buildRateLimitHeaders(
            rules[strictestRuleIdx].points,
            strictestRemaining,
            strictestReset
        );
        Object.entries(headers).forEach(([key, value]) => ctx.set(key, value));

        if (blocked) {
            ctx.status = 429;
            ctx.body = 'Too Many Requests';
            return;
        }

        await next();
    };
};

export default rateLimiter;<|MERGE_RESOLUTION|>--- conflicted
+++ resolved
@@ -2,21 +2,9 @@
 import { Middleware, Context, Next } from 'koa';
 import { validateRateLimitRules, RateLimitRule } from '../utils/rateLimitHelpers';
 
-<<<<<<< HEAD
 function buildRedisKey(ruleIdx: number, clientKey: string): string {
     return `swl:${ruleIdx}:${clientKey}`;
 }
-=======
-/**
- * Represents a rate-limiting rule. 
- * 
- * @property points - The maximum number of requests allowed within the specified duration.
- * @property duration - The time window for the rate limit, in seconds.
- */
-interface RateLimitRule {
-    /** The maximum number of requests allowed within the duration. */
-    points: number;
->>>>>>> 7d097c22
 
 function buildRateLimitHeaders(
     limit: number,
